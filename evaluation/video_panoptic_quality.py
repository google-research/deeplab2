--- conflicted
+++ resolved
@@ -84,17 +84,10 @@
     """Compares predicted segmentation with groundtruth, accumulates its metric.
 
     Args:
-<<<<<<< HEAD
-      gt_panoptic_labels: A list of tensors for the ground-truth
-        video panoptic segmentation labels.
-      pred_panoptic_labels: A list of tensors for video panoptic
-        segmentation predictions.
-=======
       gt_panoptic_labels: A list of tensors for the ground-truth video panoptic
         segmentation labels.
       pred_panoptic_labels: A list of tensors for video panoptic segmentation
         predictions.
->>>>>>> 37a747b9
 
     Returns:
       The value of the metrics (iou, tp, fn, fp) over all comparisons, as a
