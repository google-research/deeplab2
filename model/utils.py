# coding=utf-8
# Copyright 2021 The Deeplab2 Authors.
#
# Licensed under the Apache License, Version 2.0 (the "License");
# you may not use this file except in compliance with the License.
# You may obtain a copy of the License at
#
#     http://www.apache.org/licenses/LICENSE-2.0
#
# Unless required by applicable law or agreed to in writing, software
# distributed under the License is distributed on an "AS IS" BASIS,
# WITHOUT WARRANTIES OR CONDITIONS OF ANY KIND, either express or implied.
# See the License for the specific language governing permissions and
# limitations under the License.

"""This file contains utility functions for the model code."""

from typing import Any, List, MutableMapping, MutableSequence, Optional, Set

import tensorflow as tf

from deeplab2 import common
from deeplab2 import config_pb2

layers = tf.keras.layers

_PREDICTION_WITH_NEAREST_UPSAMPLING = (
    common.PRED_INSTANCE_KEY,
    common.PRED_INSTANCE_CENTER_KEY,
    common.PRED_INSTANCE_SCORES_KEY,
    common.PRED_PANOPTIC_KEY,
    common.PRED_SEMANTIC_KEY,
    common.PRED_CENTER_HEATMAP_KEY,
    common.PRED_NEXT_PANOPTIC_KEY,
    common.PRED_CONCAT_NEXT_PANOPTIC_KEY,
)

_PREDICTION_WITH_BILINEAR_UPSAMPLING = (
    common.PRED_SEMANTIC_PROBS_KEY,
<<<<<<< HEAD
    common.PRED_DEPTH_KEY,
]
=======
    common.PRED_OFFSET_MAP_KEY,
)

_INPUT_WITH_NEAREST_UPSAMPLING = (
    common.GT_INSTANCE_CENTER_KEY,
)

_INPUT_WITH_BILINEAR_UPSAMPLING = (
    common.IMAGE,
    common.GT_INSTANCE_REGRESSION_KEY
)
>>>>>>> 37a747b9


def _scale_helper(value, scale):
  if isinstance(value, tf.Tensor):
    return tf.cast(
        (tf.cast(value, dtype=tf.float32) - 1.0) * scale + 1.0,
        dtype=tf.int32)
  else:
    return int((float(value) - 1.0) * scale + 1.0)


def scale_mutable_sequence(input_sequence: MutableSequence[int],
                           scale: float) -> MutableSequence[int]:
  return [_scale_helper(x, scale) for x in input_sequence]


def scale_int_list(int_list, scale):
  return [int(x * scale) for x in int_list]


def undo_image_preprocessing(image_in: tf.Tensor, method: str,
                             perform_crop: bool,
                             regions_to_crop: List[int],
                             output_shape: List[int]) -> tf.Tensor:
  """Undoes the image preprocessing.

  In particular, this function slices out the valid regions (determined by
  `regions_to_crop`) in the input when perform_crop is True. After
  that, we resize the results to the desired `output_shape`.

  Args:
    image_in: Input image Tensor with shape [batch, height, width, n_channels].
    method: Image resize method.
    perform_crop: Boolean, performing crop or not.
    regions_to_crop: The regions to crop [height, width]. Will only apply
      cropping at the bottom right.
    output_shape: Desired shape after resizing [height, width].

  Returns:
    Outputs after cropping (if perform_crop = True) and resizing.
  """
  if perform_crop:
    image_out = image_in[
        :, :regions_to_crop[0], :regions_to_crop[1], :]
  else:
    image_out = image_in
  return resize_align_corners(image_out, output_shape, method=method)


def undo_preprocessing(input_or_prediction_dict: MutableMapping[str, Any],
                       regions_to_crop: List[int],
                       output_shape: List[int]) -> MutableMapping[str, Any]:
  """Undoes preprocessing for predictions.

  Args:
    input_or_prediction_dict: A dictionary storing different types of inputs or
      predictions.
    regions_to_crop: The regions to crop [height, width]. Will only apply
      cropping at the bottom right.
    output_shape: Desired shape after resizing [height, width].

  Returns:
    inputs or predictions after cropping (if perform_crop = True) and resizing.
  """
  for key in input_or_prediction_dict.keys():
    if key in _PREDICTION_WITH_NEAREST_UPSAMPLING or key in _INPUT_WITH_NEAREST_UPSAMPLING:
      input_or_prediction_dict[key] = tf.squeeze(
          undo_image_preprocessing(
              tf.expand_dims(input_or_prediction_dict[key], 3),
              'nearest',
              perform_crop=True,
              regions_to_crop=regions_to_crop,
              output_shape=output_shape),
          axis=3)
    elif key in _PREDICTION_WITH_BILINEAR_UPSAMPLING or key in _INPUT_WITH_BILINEAR_UPSAMPLING:
      input_or_prediction_dict[key] = undo_image_preprocessing(
          input_or_prediction_dict[key],
          'bilinear',
          perform_crop=True,
          regions_to_crop=regions_to_crop,
          output_shape=output_shape)
    else:
      # We only undo preprocessing for those defined in
      # _{PREDICTION,INPUT}_WITH_{NEAREST,BILINEAR}_UPSAMPLING.
      # Other intermediate results are skipped.
      continue
  return input_or_prediction_dict


def add_zero_padding(input_tensor: tf.Tensor, kernel_size: int,
                     rank: int) -> tf.Tensor:
  """Adds zero-padding to the input_tensor."""
  pad_total = kernel_size - 1
  pad_begin = pad_total // 2
  pad_end = pad_total - pad_begin
  if rank == 3:
    return tf.pad(
        input_tensor,
        paddings=[[pad_begin, pad_end], [pad_begin, pad_end], [0, 0]])
  else:
    return tf.pad(
        input_tensor,
        paddings=[[0, 0], [pad_begin, pad_end], [pad_begin, pad_end], [0, 0]])


def resize_and_rescale_offsets(input_tensor: tf.Tensor, target_size):
  """Bilinearly resizes and rescales the offsets.

  Args:
    input_tensor: A tf.Tensor of shape [batch, height, width, 2].
    target_size: A list or tuple or 1D tf.Tensor that specifies the height and
      width after resizing.

  Returns:
    The input_tensor resized to shape `[batch, target_height, target_width, 2]`.
      Moreover, the offsets along the y-axis are rescaled by a factor equal to
      (target_height - 1) / (reference_height - 1) and the offsets along the
      x-axis are rescaled by a factor equal to
      (target_width - 1) / (reference_width - 1).
  """
  input_size_y = tf.shape(input_tensor)[1]
  input_size_x = tf.shape(input_tensor)[2]

  scale_y = tf.cast(target_size[0] - 1, tf.float32) / tf.cast(
      input_size_y - 1, tf.float32)
  scale_x = tf.cast(target_size[1] - 1, tf.float32) / tf.cast(
      input_size_x - 1, tf.float32)

  target_y, target_x = tf.split(
      value=input_tensor, num_or_size_splits=2, axis=3)
  target_y *= scale_y
  target_x *= scale_x
  target = tf.concat([target_y, target_x], 3)
  return resize_bilinear(target, target_size)


def resize_align_corners(input_tensor, target_size, method='bilinear'):
  """Resizes the input_tensor to target_size.

  This returns the same output as tf.compat.v1.image.resize(input_tensor,
  target_size, align_corners=True).

  Args:
    input_tensor: A tf.Tensor of shape [batch, height, width, channels].
    target_size: A list or tuple or 1D tf.Tensor that specifies the height and
      width after resizing.
    method: An optional string specifying the method used for resizing.
      Supported options are 'nearest' and 'bilinear'.

  Returns:
    The resized tensor.

  Raises:
    ValueError: An error occurs if 1) the input tensor's rank is not 4 or 2) the
      resizing method is not supported.
  """
  if method == 'bilinear':
    tf_method = tf.compat.v1.image.ResizeMethod.BILINEAR
  elif method == 'nearest':
    tf_method = tf.compat.v1.image.ResizeMethod.NEAREST_NEIGHBOR
  else:
    raise ValueError('The given method %s is not supported. Please use bilinear'
                     ' or nearest.' % method)

  tf.debugging.assert_rank(
      input_tensor, 4,
      message='Input tensor to resize method should have rank of 4.')

  return tf.compat.v1.image.resize(
      input_tensor,
      target_size,
      method=tf_method,
      align_corners=True,
      name='resize_align_corners')


def resize_bilinear(images,
                    size,
                    align_corners=True,
                    name=None):
  """TPU memory efficient version of tf.compat.v1.image.resize_bilinear.

  ResizeBilinear on TPU requires padded batch and channel dimensions. On a
  TPUv3, the worst case could lead to 256x memory consumption, if the
  input is, for example, [1, 257, 513, 1]. In this function, we replace the
  default resize_bilinear by two resize_bilinear operations, which put one image
  axis on the channel axis. This reduces TPU padding when batch * channel is
  small and height * width is large.

  Args:
    images: Input image of shape [B, H, W, C].
    size: A list of two elements: [height, width]. The new size for the images.
    align_corners: Whether to align corners of the image.
    name: Name of the operation.

  Returns:
    Resized image.
  """
  _, height, width, channel = images.get_shape().as_list()
  if height == size[0] and width == size[1]:
    return images
  dtype = images.dtype
  images = tf.cast(images, tf.float32)
  # We check the channel axis only since the batch size is similar (usually 1 or
  # 2). In this way, this if-else easily supports dynamic batch size without
  # using tf.cond().
  if channel > 32 or not align_corners:
    images = tf.compat.v1.image.resize_bilinear(
        images, size,
        align_corners=align_corners,
        name=name)
  else:
    images = tf.transpose(images, [0, 3, 1, 2])
    images = tf.compat.v1.image.resize_bilinear(
        images, [channel, size[0]],
        align_corners=align_corners,
        name=name + '_height' if name else None)
    images = tf.transpose(images, [0, 1, 3, 2])
    images = tf.compat.v1.image.resize_bilinear(
        images, [channel, size[1]],
        align_corners=align_corners,
        name=name + '_width' if name else None)
    images = tf.transpose(images, [0, 3, 2, 1])
  return tf.cast(images, dtype)


def make_divisible(value: float,
                   divisor: int,
                   min_value: Optional[float] = None) -> int:
  """Ensures all layers have channels that are divisible by the divisor.

  Args:
    value: A `float` of original value.
    divisor: An `int` of the divisor that needs to be checked upon.
    min_value: A `float` of  minimum value threshold.

  Returns:
    The adjusted value in `int` that is divisible by divisor.

  Raises:
    ValueError: Minimual value should be divisible by divisor.
  """
  if min_value is None:
    min_value = divisor
  elif min_value % divisor != 0:
    raise ValueError('Minimual value should be divisible by divisor.')

  new_value = max(min_value, int(value + divisor / 2) // divisor * divisor)
  # Make sure that round down does not go down by more than 10%.
  if new_value < 0.9 * value:
    new_value += divisor
  return int(new_value)


def transpose_and_reshape_for_attention_operation(inputs):
  """Sequentially transposes and reshapes the tensor.

  Args:
    inputs: An input [batch, num_heads, length, channel] tensor.

  Returns:
    output: An output [batch, length, num_heads * channel] tensor.
  """
  _, num_heads, length, channel = inputs.get_shape().as_list()
  transposed_inputs = tf.transpose(inputs, [0, 2, 1, 3])
  return tf.reshape(transposed_inputs, [-1, length, num_heads * channel])


def reshape_and_transpose_for_attention_operation(inputs, num_heads):
  """Sequentially reshapes and transposes the tensor.

  Args:
    inputs: An input [batch, length, num_heads * channel] tensor.
    num_heads: An integer, the number of attention heads.

  Returns:
    output: An output [batch, num_heads, length, channel] tensor.
  """
  _, length, channels = inputs.get_shape().as_list()
  inputs = tf.reshape(inputs, [-1, length, num_heads, channels // num_heads])
  return tf.transpose(inputs, [0, 2, 1, 3])


def get_layer_name(private_attribute_name):
  if private_attribute_name[0] != '_':
    raise ValueError('Private attribute name should start with a \'_\'.')
  return private_attribute_name[1:]


def get_stem_current_name(index):
  return '_basic_block{}'.format(index + 1)


def get_low_level_conv_fusion_conv_current_names(index):
  return ('_low_level_conv{}'.format(index + 1),
          '_fusion_conv{}'.format(index + 1))


def get_conv_bn_act_current_name(index, use_bn, activation):
  name = '_conv{}'.format(index + 1)
  if use_bn:
    name += '_bn'
  if (activation is not None and
      activation.lower() != 'none' and
      activation.lower() != 'linear'):
    name += '_act'
  return name


def safe_setattr(obj, name, value):
  """A conflict-safe version of setattr().

  Different from setattr(), this function raises ValueError if the object
  already has an attribute with the same name.

  Args:
    obj: An object whose attribute has to be set.
    name: A string, the name of the attribute.
    value: Any type, the value given to the attribute.

  Raises:
    ValueError: If the object already has an attribute with the same name.
  """
  if hasattr(obj, name):
    raise ValueError('The object already has an attribute with the same name.')
  setattr(obj, name, value)


def pad_sequence_with_none(sequence, target_length):
  return list(sequence) + [None] * (target_length - len(sequence))


def strided_downsample(input_tensor, target_size):
  """Strided downsamples a tensor to the target size.

  The stride_height and stride_width is computed by (height - 1) //
  (target_height - 1) and (width - 1) // (target_width - 1). We raise an error
  if stride_height != stride_width, since this is not intended in our current
  use cases. But this check can be removed if different strides are desired.
  This function supports static shape only.

  Args:
    input_tensor: A [batch, height, width] tf.Tensor to be downsampled.
    target_size: A list of two integers, [target_height, target_width], the
      target size after downsampling.

  Returns:
    output_tensor: A [batch, target_height, target_width] tf.Tensor, the
      downsampled result.

  Raises:
    ValueError: If the input cannot be downsampled with integer stride, i.e.,
      (height - 1) % (target_height - 1) != 0, or (width - 1) % (target_width -
      1) != 0.
    ValueError: If the height axis stride does not equal to the width axis
      stride.
  """
  input_height, input_width = input_tensor.get_shape().as_list()[1:3]
  target_height, target_width = target_size

  if ((input_height - 1) % (target_height - 1) or
      (input_width - 1) % (target_width - 1)):
    raise ValueError('The input cannot be downsampled with integer striding. '
                     'Please ensure (height - 1) % (target_height - 1) == 0 '
                     'and (width - 1) % (target_width - 1) == 0.')
  stride_height = (input_height - 1) // (target_height - 1)
  stride_width = (input_width - 1) // (target_width - 1)
  if stride_height != stride_width:
    raise ValueError('The height axis stride does not equal to the width axis '
                     'stride.')
  if stride_height > 1 or stride_width > 1:
    return input_tensor[:, ::stride_height, ::stride_width]
  return input_tensor


def get_stuff_class_ids(num_thing_stuff_classes: int,
                        thing_class_ids: List[int],
                        void_label: int) -> List[int]:
  """Computes stuff_class_ids.

  The stuff_class_ids are computed from the num_thing_stuff_classes, the
  thing_class_ids and the void_label.

  Args:
    num_thing_stuff_classes: An integer specifying the number of stuff and thing
      classes, not including `void` class.
    thing_class_ids: A List of integers of length [num_thing_classes] containing
      thing class indices.
    void_label: An integer specifying the void label.

  Returns:
    stuff_class_ids: A sorted List of integers of shape [num_stuff_classes]
      containing stuff class indices.
  """
  if void_label >= num_thing_stuff_classes:
    thing_stuff_class_ids = list(range(num_thing_stuff_classes))
  else:
    thing_stuff_class_ids = [_ for _ in range(num_thing_stuff_classes + 1)
                             if _ is not void_label]
  return sorted(set(thing_stuff_class_ids) - set(thing_class_ids))


def get_supported_tasks(
    config: config_pb2.ExperimentOptions) -> Set[str]:
  """Gets currently supported tasks for each meta_architecture.

  Args:
    config: A config_pb2.ExperimentOptions configuration.

  Returns:
    supported_tasks: A set of strings (see common.py), optionally
     - common.TASK_PANOPTIC_SEGMENTATION,
     - common.TASK_INSTANCE_SEGMENTATION,
     - common.TASK_VIDEO_PANOPTIC_SEGMENTATION,
  """
  supported_tasks = set()
  meta_architecture = config.model_options.WhichOneof('meta_architecture')
  is_max_deeplab = meta_architecture == 'max_deeplab'
  is_motion_deeplab = meta_architecture == 'motion_deeplab'
  is_panoptic_deeplab = meta_architecture == 'panoptic_deeplab'
  is_vip_deeplab = meta_architecture == 'vip_deeplab'
  is_panoptic = (
      (config.model_options.panoptic_deeplab.instance.enable and
       is_panoptic_deeplab) or
      is_motion_deeplab or is_max_deeplab or is_vip_deeplab)
  if is_panoptic:
    supported_tasks.add(common.TASK_PANOPTIC_SEGMENTATION)
    # MaX-DeepLab does not support evaluating instance segmentation mask AP yet.
    if not is_max_deeplab:
      supported_tasks.add(common.TASK_INSTANCE_SEGMENTATION)
  if is_motion_deeplab or is_vip_deeplab:
    supported_tasks.add(common.TASK_VIDEO_PANOPTIC_SEGMENTATION)
  if is_vip_deeplab:
    supported_tasks.add(common.TASK_DEPTH_AWARE_VIDEO_PANOPTIC_SEGMENTATION)
  return supported_tasks<|MERGE_RESOLUTION|>--- conflicted
+++ resolved
@@ -37,10 +37,7 @@
 
 _PREDICTION_WITH_BILINEAR_UPSAMPLING = (
     common.PRED_SEMANTIC_PROBS_KEY,
-<<<<<<< HEAD
     common.PRED_DEPTH_KEY,
-]
-=======
     common.PRED_OFFSET_MAP_KEY,
 )
 
@@ -52,7 +49,6 @@
     common.IMAGE,
     common.GT_INSTANCE_REGRESSION_KEY
 )
->>>>>>> 37a747b9
 
 
 def _scale_helper(value, scale):
